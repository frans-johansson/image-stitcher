"""Main entry point for the image stitching program"""

import datetime as dt
from argparse import ArgumentParser
from pathlib import Path
import cv2
from stitcher.blending import LinearBlender, NoBlender
from stitcher.compositing import PanoramaCompositor
from stitcher.images import ImageCollection
from stitcher.features import FeatureHandler
from stitcher.gain import GainCompensator

if __name__ == "__main__":
    # Handle command line arguments
    argparser = ArgumentParser(
        prog="Panorama image stitcher",
        description=(
            "Stitches together images from a given directory into a single, seamless panorama image. "
            "The input images are expected to be .png files, but does not have to be ordered or named "
            "in any particular way."
        )
    )

    argparser.add_argument(
        "--path", help="Path to directory with input images", type=Path
    )
    argparser.add_argument(
        "--output", help="Name of the output panorama image. Will have a timestamp appended", type=Path
    )
    argparser.add_argument(
        "--rescale-factor", help="Rescale factor applied to each image in the output",
        type=float, default=0.8
    )

    args = argparser.parse_args()

    # Load image collection from the filesystem
    image_collection = ImageCollection(
        path=args.path,
        rescale_factor=args.rescale_factor
    )

    # TEST: Display all the images
    # cv2.namedWindow("Test image collection")

    # for image in image_collection.low_res_images:
    #     cv2.imshow("Test image collection", image)
    #     cv2.waitKey(0)

    # cv2.destroyAllWindows()
    # END TEST

    # Detect and match features
    feature_handler = FeatureHandler(image_collection.low_res_images)

    # TEST: Visualize some correspondences
    # matches = feature_handler.feature_matches

    # for i, i_matches in matches.items():
    #     for j, ij_matches in i_matches.items():
    #         ms = ij_matches
    #         sorted(ms, key=lambda x: x.distance)

    #         kp1 = feature_handler.image_features[i].getKeypoints()
    #         kp2 = feature_handler.image_features[j].getKeypoints()
    #         img1 = image_collection.low_res_images[i]
    #         img2 = image_collection.low_res_images[j]

    #         print(f"Showing {len(ms)} matches")

    #         match_img = cv2.drawMatches(img1, kp1, img2, kp2, ms, img2, flags=2)
    #         cv2.imshow(f"Test features, images: {(i, j)}", match_img)
    #         cv2.waitKey(0)

    # cv2.destroyAllWindows()
    # END TEST

    compositor = PanoramaCompositor(image_collection, feature_handler)
<<<<<<< HEAD
    compositor = GainCompensator(compositor).gain_compensate()
    result = LinearBlender(compositor).render()
=======
    no_blend_result = NoBlender(compositor).render()
    linear_result = LinearBlender(compositor).render()
>>>>>>> 6e98e13b

    timestamp = dt.datetime.now().strftime("%d%m%y_%H%M")
    cv2.imwrite(f"img/{args.output}_{timestamp}_linear.jpg", linear_result)
    cv2.imwrite(f"img/{args.output}_{timestamp}_no_blend.jpg", no_blend_result)<|MERGE_RESOLUTION|>--- conflicted
+++ resolved
@@ -76,13 +76,10 @@
     # END TEST
 
     compositor = PanoramaCompositor(image_collection, feature_handler)
-<<<<<<< HEAD
     compositor = GainCompensator(compositor).gain_compensate()
-    result = LinearBlender(compositor).render()
-=======
+
     no_blend_result = NoBlender(compositor).render()
     linear_result = LinearBlender(compositor).render()
->>>>>>> 6e98e13b
 
     timestamp = dt.datetime.now().strftime("%d%m%y_%H%M")
     cv2.imwrite(f"img/{args.output}_{timestamp}_linear.jpg", linear_result)
