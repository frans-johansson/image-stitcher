--- conflicted
+++ resolved
@@ -76,12 +76,9 @@
     # END TEST
 
     compositor = PanoramaCompositor(image_collection, feature_handler)
-<<<<<<< HEAD
     compositor = GainCompensator(compositor).gain_compensate()
 
-=======
     multi_band_result = MultiBandBlender(compositor).render(bands=6, sigma=1.0)
->>>>>>> 020fabbf
     no_blend_result = NoBlender(compositor).render()
     linear_result = LinearBlender(compositor).render()
 
